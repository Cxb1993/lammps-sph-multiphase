#! /bin/bash

set -e
set -u
Lx=1.0
nx=40
ndim=2
<<<<<<< HEAD
np=8
=======
np=1
>>>>>>> f3b421f9
D_heat_g=0.04
dT=0.01
cp=2.5
alpha=0.25
dprob=0.1
sph_rho_g=10.0
time_k=1.00
cv_g=4.0
# parameters for kana
lmp=../../../../src/lmp_linux
mpirun=mpirun
proc="-np ${np}"

dname=data-nx${nx}-ndim${ndim}-Lx${Lx}-D_heat_g${D_heat_g}-alpha${alpha}\
-cp${cp}-dprob${dprob}-time_k${time_k}-cv_g${cv_g}-sph_rho_g${sph_rho_g}-dT${dT}

rm -rf ${dname}
mkdir -p ${dname}
${mpirun} ${proc} ${lmp} -in insert.lmp \
    -var alpha ${alpha} -var D_heat_g ${D_heat_g} -var ndim ${ndim} -var nx ${nx} \
    -var cp ${cp} -var dprob ${dprob} -var time_k ${time_k} \
    -var Lx ${Lx} -var cv_g ${cv_g} -var sph_rho_g ${sph_rho_g} -var dT ${dT} \
    -var dname ${dname}<|MERGE_RESOLUTION|>--- conflicted
+++ resolved
@@ -5,11 +5,7 @@
 Lx=1.0
 nx=40
 ndim=2
-<<<<<<< HEAD
-np=8
-=======
 np=1
->>>>>>> f3b421f9
 D_heat_g=0.04
 dT=0.01
 cp=2.5
