#! /bin/bash

set -e
set -u
Lx=1.0
nx=20
<<<<<<< HEAD
ndim=2
np=8
D_heat_d=1.0
=======
ndim=3
np=1
D_heat_d=3.0
>>>>>>> 7385a941
D_heat_g=1.0
sph_eta_d=0.69395
cv_d=1.0
cv_g=4.0
dT=0.1
Hwv=1.0
alpha=100
dprob=0.1
sph_rho_d=0.01
time_k=1.0
# parameters for kana
lmp=../../../../src/lmp_linux
mpirun=mpirun
proc="-np ${np}"

dname=data-nx${nx}-ndim${ndim}-Lx${Lx}-D_heat_d${D_heat_d}-alpha${alpha}\
-Hwv${Hwv}-dprob${dprob}-time_k${time_k}-cv_d${cv_d}-sph_rho_d${sph_rho_d}-dT${dT}\
-cv_g${cv_g}-D_heat_g${D_heat_g}-sph_eta_d${sph_eta_d}bug

rm -rf ${dname}
mkdir -p ${dname}
${lmp} -in insert.lmp \
    -var alpha ${alpha} -var D_heat_d ${D_heat_d} -var ndim ${ndim} -var nx ${nx} \
    -var Hwv ${Hwv} -var dprob ${dprob} -var time_k ${time_k} \
    -var Lx ${Lx} -var cv_d ${cv_d} -var sph_rho_d ${sph_rho_d} -var dT ${dT} \
    -var cv_g ${cv_g} -var D_heat_g ${D_heat_g} \
    -var dname ${dname} -var sph_eta_d ${sph_eta_d}<|MERGE_RESOLUTION|>--- conflicted
+++ resolved
@@ -4,15 +4,9 @@
 set -u
 Lx=1.0
 nx=20
-<<<<<<< HEAD
 ndim=2
 np=8
 D_heat_d=1.0
-=======
-ndim=3
-np=1
-D_heat_d=3.0
->>>>>>> 7385a941
 D_heat_g=1.0
 sph_eta_d=0.69395
 cv_d=1.0
